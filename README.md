# Jekyll Blog

Simple and minimal Jekyll blog. 
Forked from [Asko](https://github.com/manuelmazzuola/asko).
Inspired from [Klisé](https://github.com/piharpi/jekyll-klise)

Both had some issues with Github Pages, so I decided to make it work by losing as few features as possible.
Now easly deployable on Github Pages, with:

### Features

<<<<<<< HEAD
[x] Responsive Design
[x] Dark/Ligh theme
[x] Inline CSS
[x] Anchor headings
[x] Tags & Tag pages ( Just create a folder for each tag )
[x] 404 page
[x] Robots.txt
[x] Atom & Json feeds
[x] Sass
[x] Ultra fast (Only ~5kb of CSS)
=======
- [x] Responsive Design
- [x] Dark/Ligh theme
- [x] Inline CSS
- [x] Anchor headings
- [x] Tags & Tag pages
- [x] 404 page
- [x] Robots.txt
- [x] Atom & Json feeds
- [x] Sass
- [x] Ultra fast (Only ~5kb of CSS)
>>>>>>> 7c7222c1

## Backlogs

- [ ] Improve SEO score on [Lighthouse](lighthouse_test.png) 
- [ ] Next & Previous Post


## Installation

Run local server:

```bash
$ git clone https://github.com/P0WEX/P0WEX.github.io.git
$ cd P0WEX.github.io
$ bundle install
$ bundle exec jekyll serve
```

Navigate to `localhost:4000`. You're Welcome, Fork and be Stargazer.


## Contributing

If you see any typos or formatting errors in a post, or want to helping reduce backlogs or any other issue that needs to be addressed, please do not hesitate to open a pull request and fix it!, please read [contributing](./CONTRIBUTING.md) before PR.

Yeaaa feel free to open a pull request.

## License

This project is open source and available under the [MIT License](LICENSE.md).<|MERGE_RESOLUTION|>--- conflicted
+++ resolved
@@ -9,29 +9,7 @@
 
 ### Features
 
-<<<<<<< HEAD
-[x] Responsive Design
-[x] Dark/Ligh theme
-[x] Inline CSS
-[x] Anchor headings
-[x] Tags & Tag pages ( Just create a folder for each tag )
-[x] 404 page
-[x] Robots.txt
-[x] Atom & Json feeds
-[x] Sass
-[x] Ultra fast (Only ~5kb of CSS)
-=======
-- [x] Responsive Design
-- [x] Dark/Ligh theme
-- [x] Inline CSS
-- [x] Anchor headings
-- [x] Tags & Tag pages
-- [x] 404 page
-- [x] Robots.txt
-- [x] Atom & Json feeds
-- [x] Sass
-- [x] Ultra fast (Only ~5kb of CSS)
->>>>>>> 7c7222c1
+
 
 ## Backlogs
 
